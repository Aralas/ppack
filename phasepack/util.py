--- conflicted
+++ resolved
@@ -167,22 +167,12 @@
     """
     def __init__(self, A):
         self.shape = A.shape
-<<<<<<< HEAD
         self.m = A.shape[0]
         self.n = A.shape[1]
         self.matrix = A
         matvec = lambda x: A@x
         rmatvec = lambda x: A.conjugate().T @ x
         self.lo = LinearOperator(A.shape, matvec, rmatvec)
-=======
-        self.n = self.shape[1]
-        self.m = self.shape[0]
-        self.A = A
-        def mv(v):
-            return A@v
-        def rmv(v):
-            return A.conjugate().T@v
->>>>>>> 3c47d68b
 
         def mvh(v):
             return A.conjugate().T@v
@@ -190,7 +180,6 @@
         self.matrix = LinearOperator(A.shape, matvec=mv, rmatvec=rmv)
         self.hmatrix = LinearOperator(A.T.shape, matvec=mvh)
 
-<<<<<<< HEAD
     def lsqr(self, b, tol, maxiters, x0):
         self.lo.rmatvec(np.ones((50,1)))
         x, istop, itn, r1norm = lsqr(self.lo, b=b, atol=tol, btol=tol,
@@ -199,18 +188,6 @@
 
     def __mul__(self, x):
         return self.lo.matvec(x)
-=======
-    def hermitic(self):
-        return
-
-    def lsqr(self, b, tol, maxit, x0):
-        """ Solution of the least squares problem for ConvMatrix
-        Gkp, opts.tol/100, opts.maxInnerIters, gk
-        """
-        print(b.shape)
-        print(self.matrix.rmatvec(b), x0.shape)
-        x, istop, itn, r1norm = lsqr(self.matrix, b, atol=tol, btol=tol, iter_lim=maxit, x0=x0)
-        return x
 
     def __matmul__(self, x):
         """Implementation of left ConvMatrix multiplication, i.e. A@x"""
@@ -220,7 +197,6 @@
     def __rmatmul__(self, x):
         """Implementation of right ConvMatrix multiplication, i.e. x@A"""
         return
->>>>>>> 3c47d68b
 
     def __rmul__(self, x):
         if type(x) is float:
